--- conflicted
+++ resolved
@@ -1,12 +1,6 @@
 vendor
-<<<<<<< HEAD
-dist
-spiffe-helper
-goreleaser
-=======
 /spiffe-helper
 /artifacts
 /releases
 rpm/*.rpm
-/.build
->>>>>>> 677a4079
+/.build